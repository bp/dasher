--- conflicted
+++ resolved
@@ -2,15 +2,9 @@
 using Xunit;
 
 // ReSharper disable ClassNeverInstantiated.Global
-<<<<<<< HEAD
 // ReSharper disable UnusedMember.Global
 // ReSharper disable MemberCanBePrivate.Global
 // ReSharper disable UnusedAutoPropertyAccessor.Global
-=======
-// ReSharper disable MemberCanBePrivate.Global
-// ReSharper disable UnusedAutoPropertyAccessor.Global
-// ReSharper disable UnusedMember.Global
->>>>>>> 2f918b10
 
 namespace MsgPack.Strict.Tests
 {
@@ -88,23 +82,6 @@
 
         public sealed class TestDefaultParams
         {
-<<<<<<< HEAD
-            public byte     B   { get; }
-            public sbyte    Sb  { get; }
-            public short    S   { get; }
-            public ushort   Us  { get; }
-            public int      I   { get; }
-            public uint     Ui  { get; }
-            public long     L   { get; }
-            public ulong    Ul  { get; }
-            public string   Str { get; }
-            public float    F   { get; }
-            public double   D   { get; }
-            public decimal  Dc  { get; }
-            public bool     Bo  { get; }
-            public object   O   { get; }
-            public TestEnum E   { get; }
-=======
             public byte      B       { get; }
             public sbyte     Sb      { get; }
             public short     S       { get; }
@@ -118,8 +95,8 @@
             public double    D       { get; }
             public decimal   Dc      { get; }
             public bool      Bo      { get; }
+            public TestEnum  E       { get; }
             public UserScore Complex { get; }
->>>>>>> 2f918b10
 
             public TestDefaultParams(
                 sbyte sb = -12,
@@ -135,12 +112,8 @@
                 double d = 1.23,
                 decimal dc = 1.23M,
                 bool bo = true,
-<<<<<<< HEAD
-                object o = null,
-                TestEnum e = TestEnum.Bar)
-=======
+                TestEnum e = TestEnum.Bar,
                 UserScore complex = null)
->>>>>>> 2f918b10
             {
                 B = b;
                 Sb = sb;
@@ -155,12 +128,8 @@
                 D = d;
                 Dc = dc;
                 Bo = bo;
-<<<<<<< HEAD
-                O = o;
                 E = e;
-=======
                 Complex = complex;
->>>>>>> 2f918b10
             }
         }
 
